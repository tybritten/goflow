--- conflicted
+++ resolved
@@ -151,9 +151,6 @@
 
 // VisitFunctionCall deals with function calls like TITLE(foo.bar)
 func (v *visitor) VisitFunctionCall(ctx *gen.FunctionCallContext) interface{} {
-<<<<<<< HEAD
-	name := strings.ToLower(ctx.Fnname().GetText())
-=======
 	function := toXValue(v.Visit(ctx.Atom()))
 	if types.IsXError(function) {
 		return function
@@ -163,7 +160,6 @@
 	if !isFunction {
 		return types.NewXErrorf("%s is not a function", ctx.Atom().GetText())
 	}
->>>>>>> b3ee1df1
 
 	name := strings.ToLower(ctx.Atom().GetText())
 
@@ -172,11 +168,7 @@
 		params, _ = v.Visit(ctx.Parameters()).([]types.XValue)
 	}
 
-<<<<<<< HEAD
-	return functions.Call(v.env, name, params)
-=======
 	return functions.Call(v.env, name, asFunction, params)
->>>>>>> b3ee1df1
 }
 
 // VisitTrue deals with the `true` reserved word
