package functions_test

import (
	"math"
	"testing"
	"time"

	"github.com/nyaruka/goflow/excellent/functions"
	"github.com/nyaruka/goflow/excellent/types"
	"github.com/nyaruka/goflow/utils"

	"github.com/shopspring/decimal"
	"github.com/stretchr/testify/assert"
	"github.com/stretchr/testify/require"
)

var errorArg = types.NewXErrorf("I am error")
var la, _ = time.LoadLocation("America/Los_Angeles")

var xs = types.NewXText
var xn = types.RequireXNumberFromString
var xi = types.NewXNumberFromInt
var xdt = types.NewXDateTime
var xd = types.NewXDate
var xt = types.NewXTime
var xf = functions.Lookup

var ERROR = types.NewXErrorf("any error")

func TestFunctions(t *testing.T) {
	dmy := utils.NewEnvironmentBuilder().WithDateFormat(utils.DateFormatDayMonthYear).Build()
	mdy := utils.NewEnvironmentBuilder().
		WithDateFormat(utils.DateFormatMonthDayYear).
		WithTimeFormat(utils.TimeFormatHourMinuteAmPm).
		WithTimezone(la).
		Build()

	var funcTests = []struct {
		name     string
		env      utils.Environment
		args     []types.XValue
		expected types.XValue
	}{
		// tests for functions A-Z

		{"abs", dmy, []types.XValue{xi(33)}, xi(33)},
		{"abs", dmy, []types.XValue{xi(-33)}, xi(33)},
		{"abs", dmy, []types.XValue{xs("nan")}, ERROR},
		{"abs", dmy, []types.XValue{ERROR}, ERROR},
		{"abs", dmy, []types.XValue{}, ERROR},

		{"and", dmy, []types.XValue{types.XBooleanTrue}, types.XBooleanTrue},
		{"and", dmy, []types.XValue{types.XBooleanFalse}, types.XBooleanFalse},
		{"and", dmy, []types.XValue{types.XBooleanTrue, types.XBooleanFalse}, types.XBooleanFalse},
		{"and", dmy, []types.XValue{ERROR}, ERROR},
		{"and", dmy, []types.XValue{}, ERROR},

		{"array", dmy, []types.XValue{}, types.NewXArray()},
		{"array", dmy, []types.XValue{xi(123), xs("abc")}, types.NewXArray(xi(123), xs("abc"))},
		{"array", dmy, []types.XValue{xi(123), ERROR, xs("abc")}, ERROR},

		{"boolean", dmy, []types.XValue{xs("abc")}, types.XBooleanTrue},
		{"boolean", dmy, []types.XValue{xs("false")}, types.XBooleanFalse},
		{"boolean", dmy, []types.XValue{xs("FALSE")}, types.XBooleanFalse},
		{"boolean", dmy, []types.XValue{types.NewXArray()}, types.XBooleanFalse},
		{"boolean", dmy, []types.XValue{types.NewXArray(xi(1))}, types.XBooleanTrue},
		{"boolean", dmy, []types.XValue{ERROR}, ERROR},
		{"boolean", dmy, []types.XValue{}, ERROR},

		{"char", dmy, []types.XValue{xn("33")}, xs("!")},
		{"char", dmy, []types.XValue{xn("128513")}, xs("😁")},
		{"char", dmy, []types.XValue{xs("not a number")}, ERROR},
		{"char", dmy, []types.XValue{xn("12345678901234567890")}, ERROR},
		{"char", dmy, []types.XValue{}, ERROR},

		{"code", dmy, []types.XValue{xs(" ")}, xi(32)},
		{"code", dmy, []types.XValue{xs("😁")}, xi(128513)},
		{"code", dmy, []types.XValue{xs("abc")}, xi(97)},
		{"code", dmy, []types.XValue{xs("")}, ERROR},
		{"code", dmy, []types.XValue{ERROR}, ERROR},
		{"code", dmy, []types.XValue{}, ERROR},

		{"clean", dmy, []types.XValue{xs("hello")}, xs("hello")},
		{"clean", dmy, []types.XValue{xs("😃 Hello \nwo\tr\rld")}, xs("😃 Hello world")},
		{"clean", dmy, []types.XValue{xs("")}, xs("")},
		{"clean", dmy, []types.XValue{}, ERROR},

		{"date", dmy, []types.XValue{xs("01-12-2017")}, xd(utils.NewDate(2017, 12, 1))},
		{"date", mdy, []types.XValue{xs("12-01-2017")}, xd(utils.NewDate(2017, 12, 1))},
		{"date", dmy, []types.XValue{xs("01-12-2017 10:15pm")}, xd(utils.NewDate(2017, 12, 1))},
		{"date", dmy, []types.XValue{xs("01.15.2017")}, ERROR}, // month out of range
		{"date", dmy, []types.XValue{xs("no date")}, ERROR},    // invalid date
		{"date", dmy, []types.XValue{}, ERROR},

		{"date_from_parts", dmy, []types.XValue{xi(2018), xi(11), xi(3)}, xd(utils.NewDate(2018, 11, 3))},
		{"date_from_parts", mdy, []types.XValue{xi(2018), xi(11), xi(3)}, xd(utils.NewDate(2018, 11, 3))},
		{"date_from_parts", dmy, []types.XValue{xi(2018), xi(15), xi(3)}, ERROR}, // month out of range
		{"date_from_parts", dmy, []types.XValue{ERROR, xi(11), xi(3)}, ERROR},
		{"date_from_parts", dmy, []types.XValue{xi(2018), ERROR, xi(3)}, ERROR},
		{"date_from_parts", dmy, []types.XValue{xi(2018), xi(11), ERROR}, ERROR},
		{"date_from_parts", dmy, []types.XValue{}, ERROR},

		{"datetime", dmy, []types.XValue{xs("01-12-2017")}, xdt(time.Date(2017, 12, 1, 0, 0, 0, 0, time.UTC))},
		{"datetime", mdy, []types.XValue{xs("12-01-2017")}, xdt(time.Date(2017, 12, 1, 0, 0, 0, 0, la))},
		{"datetime", dmy, []types.XValue{xs("01-12-2017 10:15pm")}, xdt(time.Date(2017, 12, 1, 22, 15, 0, 0, time.UTC))},
		{"datetime", dmy, []types.XValue{xs("01.15.2017")}, ERROR}, // month out of range
		{"datetime", dmy, []types.XValue{xs("no date")}, ERROR},    // invalid date
		{"datetime", dmy, []types.XValue{}, ERROR},

		{"datetime_add", dmy, []types.XValue{xs("03-12-2017 10:15pm"), xs("2"), xs("Y")}, xdt(time.Date(2019, 12, 03, 22, 15, 0, 0, time.UTC))},
		{"datetime_add", mdy, []types.XValue{xs("12-03-2017 10:15pm"), xs("2"), xs("Y")}, xdt(time.Date(2019, 12, 03, 22, 15, 0, 0, la))},
		{"datetime_add", dmy, []types.XValue{xs("03-12-2017 10:15pm"), xs("-2"), xs("Y")}, xdt(time.Date(2015, 12, 03, 22, 15, 0, 0, time.UTC))},
		{"datetime_add", dmy, []types.XValue{xs("03-12-2017 10:15pm"), xs("2"), xs("M")}, xdt(time.Date(2018, 2, 03, 22, 15, 0, 0, time.UTC))},
		{"datetime_add", dmy, []types.XValue{xs("03-12-2017 10:15pm"), xs("-2"), xs("M")}, xdt(time.Date(2017, 10, 3, 22, 15, 0, 0, time.UTC))},
		{"datetime_add", dmy, []types.XValue{xs("03-12-2017 10:15pm"), xs("2"), xs("W")}, xdt(time.Date(2017, 12, 17, 22, 15, 0, 0, time.UTC))},
		{"datetime_add", dmy, []types.XValue{xs("03-12-2017 10:15pm"), xs("-2"), xs("W")}, xdt(time.Date(2017, 11, 19, 22, 15, 0, 0, time.UTC))},
		{"datetime_add", dmy, []types.XValue{xs("03-12-2017"), xs("2"), xs("D")}, xdt(time.Date(2017, 12, 5, 0, 0, 0, 0, time.UTC))},
		{"datetime_add", dmy, []types.XValue{xs("03-12-2017"), xs("-4"), xs("D")}, xdt(time.Date(2017, 11, 29, 0, 0, 0, 0, time.UTC))},
		{"datetime_add", dmy, []types.XValue{xs("03-12-2017 10:15pm"), xs("2"), xs("h")}, xdt(time.Date(2017, 12, 4, 0, 15, 0, 0, time.UTC))},
		{"datetime_add", dmy, []types.XValue{xs("03-12-2017 10:15pm"), xs("-2"), xs("h")}, xdt(time.Date(2017, 12, 3, 20, 15, 0, 0, time.UTC))},
		{"datetime_add", dmy, []types.XValue{xs("03-12-2017 10:15pm"), xs("105"), xs("m")}, xdt(time.Date(2017, 12, 4, 0, 0, 0, 0, time.UTC))},
		{"datetime_add", dmy, []types.XValue{xs("03-12-2017 10:15pm"), xs("-20"), xs("m")}, xdt(time.Date(2017, 12, 3, 21, 55, 0, 0, time.UTC))},
		{"datetime_add", dmy, []types.XValue{xs("03-12-2017 10:15pm"), xs("2"), xs("s")}, xdt(time.Date(2017, 12, 3, 22, 15, 2, 0, time.UTC))},
		{"datetime_add", dmy, []types.XValue{xs("03-12-2017 10:15pm"), xs("-2"), xs("s")}, xdt(time.Date(2017, 12, 3, 22, 14, 58, 0, time.UTC))},
		{"datetime_add", dmy, []types.XValue{xs("xxx"), xs("2"), xs("D")}, ERROR},
		{"datetime_add", dmy, []types.XValue{xs("03-12-2017 10:15"), xs("xxx"), xs("D")}, ERROR},
		{"datetime_add", dmy, []types.XValue{xs("03-12-2017 10:15"), xs("2"), xs("xxx")}, ERROR},
		{"datetime_add", dmy, []types.XValue{xs("03-12-2017"), xs("2"), xs("Z")}, ERROR},
		{"datetime_add", dmy, []types.XValue{xs("03-12-2017"), xs("2"), ERROR}, ERROR},
		{"datetime_add", dmy, []types.XValue{xs("22-12-2017")}, ERROR},

		{"datetime_diff", dmy, []types.XValue{xs("03-12-2017"), xs("01-12-2017"), xs("D")}, xi(-2)},
		{"datetime_diff", mdy, []types.XValue{xs("12-03-2017"), xs("12-01-2017"), xs("D")}, xi(-2)},
		{"datetime_diff", dmy, []types.XValue{xs("03-12-2017 10:15"), xs("03-12-2017 18:15"), xs("D")}, xi(0)},
		{"datetime_diff", dmy, []types.XValue{xs("03-12-2017"), xs("01-12-2017"), xs("W")}, xi(0)},
		{"datetime_diff", dmy, []types.XValue{xs("22-12-2017"), xs("01-12-2017"), xs("W")}, xi(-3)},
		{"datetime_diff", dmy, []types.XValue{xs("03-12-2017"), xs("03-12-2017"), xs("M")}, xi(0)},
		{"datetime_diff", dmy, []types.XValue{xs("01-05-2018"), xs("03-12-2017"), xs("M")}, xi(-5)},
		{"datetime_diff", dmy, []types.XValue{xs("01-12-2018"), xs("03-12-2017"), xs("Y")}, xi(-1)},
		{"datetime_diff", dmy, []types.XValue{xs("01-01-2017"), xs("03-12-2017"), xs("Y")}, xi(0)},
		{"datetime_diff", dmy, []types.XValue{xs("04-12-2018 10:15"), xs("03-12-2018 14:00"), xs("h")}, xi(-20)},
		{"datetime_diff", dmy, []types.XValue{xs("04-12-2018 10:15"), xs("04-12-2018 14:00"), xs("h")}, xi(3)},
		{"datetime_diff", dmy, []types.XValue{xs("04-12-2018 10:15"), xs("04-12-2018 14:00"), xs("m")}, xi(225)},
		{"datetime_diff", dmy, []types.XValue{xs("05-12-2018 10:15:15"), xs("05-12-2018 10:15:35"), xs("m")}, xi(0)},
		{"datetime_diff", dmy, []types.XValue{xs("05-12-2018 10:15:15"), xs("05-12-2018 10:16:10"), xs("m")}, xi(0)},
		{"datetime_diff", dmy, []types.XValue{xs("05-12-2018 10:15:15"), xs("05-12-2018 10:15:35"), xs("s")}, xi(20)},
		{"datetime_diff", dmy, []types.XValue{xs("05-12-2018 10:15:15"), xs("05-12-2018 10:16:10"), xs("s")}, xi(55)},
		{"datetime_diff", dmy, []types.XValue{xs("03-12-2017"), xs("01-12-2017"), xs("Z")}, ERROR},
		{"datetime_diff", dmy, []types.XValue{xs("xxx"), xs("01-12-2017"), xs("Y")}, ERROR},
		{"datetime_diff", dmy, []types.XValue{xs("01-12-2017"), xs("xxx"), xs("Y")}, ERROR},
		{"datetime_diff", dmy, []types.XValue{xs("01-12-2017"), xs("01-12-2017"), xs("xxx")}, ERROR},
		{"datetime_diff", dmy, []types.XValue{xs("01-12-2017"), xs("01-12-2017"), ERROR}, ERROR},
		{"datetime_diff", dmy, []types.XValue{}, ERROR},

		{"default", dmy, []types.XValue{xs("10"), xs("20")}, xs("10")},
		{"default", dmy, []types.XValue{nil, xs("20")}, xs("20")},
		{"default", dmy, []types.XValue{types.NewXErrorf("This is error"), xs("20")}, xs("20")},
		{"default", dmy, []types.XValue{}, ERROR},

		{"dict", dmy, []types.XValue{xs("foo"), xs("hello"), xs("bar"), xi(123)}, types.NewXDict(map[string]types.XValue{"foo": xs("hello"), "bar": xi(123)})},
		{"dict", dmy, []types.XValue{xi(0), xs("hello")}, types.NewXDict(map[string]types.XValue{"0": xs("hello")})},
		{"dict", dmy, []types.XValue{ERROR, xs("hello")}, ERROR},
		{"dict", dmy, []types.XValue{xs("foo"), ERROR}, ERROR},
		{"dict", dmy, []types.XValue{xs("foo")}, ERROR},
		{"dict", dmy, []types.XValue{}, types.NewEmptyXDict()},

		{"extract", dmy, []types.XValue{types.NewXDict(map[string]types.XValue{"foo": xs("hello")}), xs("foo")}, xs("hello")},
		{"extract", dmy, []types.XValue{types.NewXDict(map[string]types.XValue{"foo": xs("hello")}), xs("bar")}, nil},
		{
			"map_extract",
			dmy,
			[]types.XValue{
<<<<<<< HEAD
				types.NewXArray(types.NewXDict(map[string]types.XValue{"foo": xs("hello")})),
				xs("foo"),
			},
			types.NewXArray(xs("hello")),
		},
		{
			"map_extract",
			dmy,
			[]types.XValue{
				types.NewXArray(types.NewXDict(map[string]types.XValue{"foo": xs("hello")})),
				xs("bar"),
			},
			ERROR,
		},
		{
			"map_extract",
			dmy,
			[]types.XValue{
				types.NewXArray(
					types.NewXDict(map[string]types.XValue{"a": xi(123), "b": xs("xyz"), "c": types.XBooleanTrue}),
					types.NewXDict(map[string]types.XValue{"a": xi(345), "b": xs("zyx"), "c": types.XBooleanFalse}),
				),
=======
				types.NewXDict(map[string]types.XValue{"a": xi(123), "b": xs("xyz"), "c": types.XBooleanTrue}),
>>>>>>> b3ee1df1
				xs("a"),
				xs("c"),
			},
			types.NewXDict(map[string]types.XValue{"a": xi(123), "c": types.XBooleanTrue}),
		},
		{
			"map_extract",
			dmy,
			[]types.XValue{
				types.NewXDict(map[string]types.XValue{"a": xi(123), "b": xs("xyz"), "c": types.XBooleanTrue}),
				xs("a"),
				xs("d"),
			},
			types.NewXDict(map[string]types.XValue{"a": xi(123), "d": nil}),
		},
		{"map_extract", dmy, []types.XValue{}, ERROR},

		{"epoch", dmy, []types.XValue{xdt(time.Date(2017, 6, 12, 16, 56, 59, 0, time.UTC))}, xn("1497286619")},
		{"epoch", dmy, []types.XValue{ERROR}, ERROR},
		{"epoch", dmy, []types.XValue{}, ERROR},

		{"field", dmy, []types.XValue{xs("hello,World"), xs("1"), xs(",")}, xs("World")},
		{"field", dmy, []types.XValue{xs("hello,world"), xn("2.1"), xs(",")}, xs("")},
		{"field", dmy, []types.XValue{xs("hello world there now"), xn("2"), xs(" ")}, xs("there")},
		{"field", dmy, []types.XValue{xs("hello   world    there     now"), xn("1"), xs(" ")}, xs("world")},
		{"field", dmy, []types.XValue{xs("hello   world    there     now"), xn("5"), xs(" ")}, xs("")},
		{"field", dmy, []types.XValue{xs("hello"), xi(0), xs(",")}, xs("hello")},
		{"field", dmy, []types.XValue{xs("hello,World"), xn("-2"), xs(",")}, ERROR},
		{"field", dmy, []types.XValue{xs(""), xs("notnum"), xs(",")}, ERROR},
		{"field", dmy, []types.XValue{xs("hello"), xi(0), nil}, xs("h")},
		{"field", dmy, []types.XValue{ERROR, xs("1"), xs(",")}, ERROR},
		{"field", dmy, []types.XValue{xs("hello"), ERROR, xs(",")}, ERROR},
		{"field", dmy, []types.XValue{xs("hello"), xs("1"), ERROR}, ERROR},
		{"field", dmy, []types.XValue{}, ERROR},

		{"foreach", dmy, []types.XValue{types.NewXArray(xs("a"), xs("b"), xs("c")), xf("upper")}, types.NewXArray(xs("A"), xs("B"), xs("C"))},
		{"foreach", dmy, []types.XValue{types.NewXArray(xs("the man"), xs("fox"), xs("jumped up")), xf("word"), xi(0)}, types.NewXArray(xs("the"), xs("fox"), xs("jumped"))},

		{"format_date", dmy, []types.XValue{xs("1977-06-23T15:34:00.000000Z")}, xs("23-06-1977")},
		{"format_date", mdy, []types.XValue{xs("1977-06-23T15:34:00.000000Z")}, xs("06-23-1977")},
		{"format_date", dmy, []types.XValue{xs("1977-06-23T15:34:00.000000Z"), xs("YYYY-MM-DD")}, xs("1977-06-23")},
		{"format_date", dmy, []types.XValue{xs("1977-06-23"), xs("YYYY/MM/DD")}, xs("1977/06/23")},
		{"format_date", dmy, []types.XValue{xs("NOT DATE")}, ERROR},
		{"format_date", dmy, []types.XValue{ERROR}, ERROR},
		{"format_date", dmy, []types.XValue{xs("1977-06-23T15:34:00.000000Z"), ERROR}, ERROR},
		{"format_date", dmy, []types.XValue{xs("1977-06-23T15:34:00.000000Z"), xs("YYYYYYY")}, ERROR},
		{"format_date", dmy, []types.XValue{xs("1977-06-23T15:34:00.000000Z"), xs("YYYY"), ERROR}, ERROR},
		{"format_date", dmy, []types.XValue{}, ERROR},

		{"format_datetime", dmy, []types.XValue{xs("1977-06-23T15:34:00.000000Z")}, xs("23-06-1977 15:34")},
		{"format_datetime", mdy, []types.XValue{xs("1977-06-23T15:34:00.000000Z")}, xs("06-23-1977 8:34 am")},
		{"format_datetime", dmy, []types.XValue{xs("1977-06-23T15:34:00.000000Z"), xs("YYYY-MM-DDTtt:mm:ss.fffZZZ"), xs("America/Los_Angeles")}, xs("1977-06-23T08:34:00.000-07:00")},
		{"format_datetime", dmy, []types.XValue{xs("1977-06-23T15:34:00.123000Z"), xs("YYYY-MM-DDTtt:mm:ss.fffZ"), xs("America/Los_Angeles")}, xs("1977-06-23T08:34:00.123-07:00")},
		{"format_datetime", dmy, []types.XValue{xs("1977-06-23T15:34:00.000000Z"), xs("YYYY-MM-DDTtt:mm:ss.ffffffZ"), xs("America/Los_Angeles")}, xs("1977-06-23T08:34:00.000000-07:00")},
		{"format_datetime", dmy, []types.XValue{xs("1977-06-23T15:34:00.000000Z"), xs("YY-MM-DD h:mm:ss AA"), xs("America/Los_Angeles")}, xs("77-06-23 8:34:00 AM")},
		{"format_datetime", dmy, []types.XValue{xs("1977-06-23T08:34:00.000-07:00"), xs("YYYY-MM-DDTtt:mm:ss.fffZ"), xs("UTC")}, xs("1977-06-23T15:34:00.000Z")},
		{"format_datetime", dmy, []types.XValue{xs("1977-06-23T08:34:00.000-07:00"), xs("h"), xs("UTC")}, xs("3")},
		{"format_datetime", dmy, []types.XValue{xs("1977-06-23T08:34:00.000-07:00"), xs("hh"), xs("UTC")}, xs("03")},
		{"format_datetime", dmy, []types.XValue{xs("1977-06-23T08:34:00.000-07:00"), xs("tt"), xs("UTC")}, xs("15")},
		{"format_datetime", dmy, []types.XValue{xs("NOT DATE")}, ERROR},
		{"format_datetime", dmy, []types.XValue{ERROR}, ERROR},
		{"format_datetime", dmy, []types.XValue{xs("1977-06-23T15:34:00.000000Z"), ERROR}, ERROR},
		{"format_datetime", dmy, []types.XValue{xs("1977-06-23T15:34:00.000000Z"), xs("YYYYYYY")}, ERROR},
		{"format_datetime", dmy, []types.XValue{xs("1977-06-23T15:34:00.000000Z"), xs("YYYY"), ERROR}, ERROR},
		{"format_datetime", dmy, []types.XValue{xs("1977-06-23T15:34:00.000000Z"), xs("YYYY"), xs("Cuenca")}, ERROR},
		{"format_datetime", dmy, []types.XValue{}, ERROR},

		{"format_time", dmy, []types.XValue{xs("15:34:00.000000")}, xs("15:34")},
		{"format_time", mdy, []types.XValue{xs("15:34:00.000000")}, xs("3:34 pm")},
		{"format_time", dmy, []types.XValue{xs("15:34:00.000000"), xs("tt")}, xs("15")},
		{"format_time", dmy, []types.XValue{}, ERROR},

		{"format_location", dmy, []types.XValue{xs("Rwanda")}, xs("Rwanda")},
		{"format_location", dmy, []types.XValue{xs("Rwanda > Kigali")}, xs("Kigali")},
		{"format_location", dmy, []types.XValue{ERROR}, ERROR},
		{"format_location", dmy, []types.XValue{}, ERROR},

		{"format_number", dmy, []types.XValue{xn("31337")}, xs("31,337.00")},
		{"format_number", dmy, []types.XValue{xn("31337"), xi(0), types.XBooleanFalse}, xs("31337")},
		{"format_number", dmy, []types.XValue{xn("31337"), xs("xxx")}, ERROR},
		{"format_number", dmy, []types.XValue{xn("31337"), xi(12345)}, ERROR},
		{"format_number", dmy, []types.XValue{xn("31337"), xi(2), ERROR}, ERROR},
		{"format_number", dmy, []types.XValue{ERROR}, ERROR},
		{"format_number", dmy, []types.XValue{}, ERROR},

		{"format_urn", dmy, []types.XValue{xs("tel:+14132378053")}, xs("(413) 237-8053")},
		{"format_urn", dmy, []types.XValue{xs("tel:+250781234567")}, xs("0781 234 567")},
		{"format_urn", dmy, []types.XValue{xs("twitter:134252511151#billy_bob")}, xs("billy_bob")},
		{"format_urn", dmy, []types.XValue{xs("NOT URN")}, ERROR},
		{"format_urn", dmy, []types.XValue{ERROR}, ERROR},
		{"format_urn", dmy, []types.XValue{}, ERROR},

		{"datetime_from_epoch", dmy, []types.XValue{xn("1497286619.000000000")}, xdt(time.Date(2017, 6, 12, 16, 56, 59, 0, time.UTC))},
		{"datetime_from_epoch", dmy, []types.XValue{ERROR}, ERROR},
		{"datetime_from_epoch", dmy, []types.XValue{}, ERROR},

		{"if", dmy, []types.XValue{types.XBooleanTrue, xs("10"), xs("20")}, xs("10")},
		{"if", dmy, []types.XValue{types.XBooleanFalse, xs("10"), xs("20")}, xs("20")},
		{"if", dmy, []types.XValue{types.XBooleanTrue, errorArg, xs("20")}, errorArg},
		{"if", dmy, []types.XValue{}, ERROR},
		{"if", dmy, []types.XValue{errorArg, xs("10"), xs("20")}, errorArg},

		{"join", dmy, []types.XValue{types.NewXArray(xs("1"), xs("2"), xs("3")), xs(",")}, xs("1,2,3")},
		{"join", dmy, []types.XValue{types.NewXArray(), xs(",")}, xs("")},
		{"join", dmy, []types.XValue{types.NewXArray(xs("1")), xs(",")}, xs("1")},
		{"join", dmy, []types.XValue{types.NewXArray(xs("1"), xs("2")), ERROR}, ERROR},
		{"join", dmy, []types.XValue{types.NewXArray(xs("1"), ERROR), xs(",")}, ERROR},
		{"join", dmy, []types.XValue{xs("1,2,3"), nil}, ERROR},
		{"join", dmy, []types.XValue{types.NewXArray(xs("1,2,3")), nil}, xs("1,2,3")},
		{"join", dmy, []types.XValue{types.NewXArray(xs("1"))}, ERROR},

		{"json", dmy, []types.XValue{xs("hello")}, xs(`"hello"`)},
		{"json", dmy, []types.XValue{nil}, xs(`null`)},
		{"json", dmy, []types.XValue{ERROR}, ERROR},

		{"left", dmy, []types.XValue{xs("hello"), xs("2")}, xs("he")},
		{"left", dmy, []types.XValue{xs("  HELLO"), xs("2")}, xs("  ")},
		{"left", dmy, []types.XValue{xs("hi"), xi(4)}, xs("hi")},
		{"left", dmy, []types.XValue{xs("hi"), xs("0")}, xs("")},
		{"left", dmy, []types.XValue{xs("😁hi"), xs("2")}, xs("😁h")},
		{"left", dmy, []types.XValue{xs("hello"), nil}, ERROR},
		{"left", dmy, []types.XValue{xs("hello"), xi(-1)}, ERROR},
		{"left", dmy, []types.XValue{ERROR, xi(3)}, ERROR},
		{"left", dmy, []types.XValue{xs("hello"), ERROR}, ERROR},
		{"left", dmy, []types.XValue{}, ERROR},

		{"legacy_add", dmy, []types.XValue{xs("01-12-2017"), xi(2)}, xdt(time.Date(2017, 12, 3, 0, 0, 0, 0, time.UTC))},
		{"legacy_add", dmy, []types.XValue{xs("2"), xs("01-12-2017 10:15:33pm")}, xdt(time.Date(2017, 12, 3, 22, 15, 33, 0, time.UTC))},
		{"legacy_add", dmy, []types.XValue{xs("2"), xs("3.5")}, xn("5.5")},
		{"legacy_add", dmy, []types.XValue{xs("01-12-2017 10:15:33pm"), xs("01-12-2017")}, ERROR},
		{"legacy_add", dmy, []types.XValue{types.NewXNumberFromInt64(int64(math.MaxInt32 + 1)), xs("01-12-2017 10:15:33pm")}, ERROR},
		{"legacy_add", dmy, []types.XValue{xs("01-12-2017 10:15:33pm"), types.NewXNumberFromInt64(int64(math.MaxInt32 + 1))}, ERROR},
		{"legacy_add", dmy, []types.XValue{xs("xxx"), xs("10")}, ERROR},
		{"legacy_add", dmy, []types.XValue{xs("10"), xs("xxx")}, ERROR},
		{"legacy_add", dmy, []types.XValue{}, ERROR},

		{"length", dmy, []types.XValue{xs("hello")}, xi(5)},
		{"length", dmy, []types.XValue{xs("")}, xi(0)},
		{"length", dmy, []types.XValue{xs("😁😁")}, xi(2)},
		{"length", dmy, []types.XValue{types.NewXArray(xs("hello"))}, xi(1)},
		{"length", dmy, []types.XValue{types.NewXArray()}, xi(0)},
		{"length", dmy, []types.XValue{nil}, xi(0)},
		{"length", dmy, []types.XValue{types.XArray(nil)}, xi(0)},
		{"length", dmy, []types.XValue{xi(1234)}, ERROR},
		{"length", dmy, []types.XValue{ERROR}, ERROR},
		{"length", dmy, []types.XValue{}, ERROR},

		{"lower", dmy, []types.XValue{xs("HEllo")}, xs("hello")},
		{"lower", dmy, []types.XValue{xs("  HELLO  WORLD")}, xs("  hello  world")},
		{"lower", dmy, []types.XValue{xs("")}, xs("")},
		{"lower", dmy, []types.XValue{xs("😁")}, xs("😁")},
		{"lower", dmy, []types.XValue{}, ERROR},

		{"max", dmy, []types.XValue{xs("10.5"), xs("11")}, xi(11)},
		{"max", dmy, []types.XValue{xs("10.2"), xs("9")}, xn("10.2")},
		{"max", dmy, []types.XValue{xs("not_num"), xs("9")}, ERROR},
		{"max", dmy, []types.XValue{xs("9"), xs("not_num")}, ERROR},
		{"max", dmy, []types.XValue{}, ERROR},

		{"min", dmy, []types.XValue{xs("10.5"), xs("11")}, xn("10.5")},
		{"min", dmy, []types.XValue{xs("10.2"), xs("9")}, xi(9)},
		{"min", dmy, []types.XValue{xs("not_num"), xs("9")}, ERROR},
		{"min", dmy, []types.XValue{xs("9"), xs("not_num")}, ERROR},
		{"min", dmy, []types.XValue{}, ERROR},

		{"mean", dmy, []types.XValue{xs("10"), xs("11")}, xn("10.5")},
		{"mean", dmy, []types.XValue{xs("10.2")}, xn("10.2")},
		{"mean", dmy, []types.XValue{xs("not_num")}, ERROR},
		{"mean", dmy, []types.XValue{xs("9"), xs("not_num")}, ERROR},
		{"mean", dmy, []types.XValue{}, ERROR},

		{"mod", dmy, []types.XValue{xs("10"), xs("3")}, xi(1)},
		{"mod", dmy, []types.XValue{xs("10"), xs("5")}, xi(0)},
		{"mod", dmy, []types.XValue{xs("not_num"), xs("3")}, ERROR},
		{"mod", dmy, []types.XValue{xs("9"), xs("not_num")}, ERROR},
		{"mod", dmy, []types.XValue{}, ERROR},

		{"now", dmy, []types.XValue{}, xdt(time.Date(2018, 4, 11, 13, 24, 30, 123456000, time.UTC))},
		{"now", dmy, []types.XValue{ERROR}, ERROR},

		{"number", dmy, []types.XValue{xn("10")}, xn("10")},
		{"number", dmy, []types.XValue{xs("123.45000")}, xn("123.45")},
		{"number", dmy, []types.XValue{xs("what?")}, ERROR},

		{"or", dmy, []types.XValue{types.XBooleanTrue}, types.XBooleanTrue},
		{"or", dmy, []types.XValue{types.XBooleanFalse}, types.XBooleanFalse},
		{"or", dmy, []types.XValue{types.XBooleanTrue, types.XBooleanFalse}, types.XBooleanTrue},
		{"or", dmy, []types.XValue{ERROR}, ERROR},
		{"or", dmy, []types.XValue{}, ERROR},

		{"parse_datetime", dmy, []types.XValue{xs("1977-06-23T15:34:00.000000Z"), xs("YYYY-MM-DDTtt:mm:ss.ffffffZ"), xs("America/Los_Angeles")}, xdt(time.Date(1977, 06, 23, 8, 34, 0, 0, la))},
		{"parse_datetime", dmy, []types.XValue{xs("1977-06-23T15:34:00.1234Z"), xs("YYYY-MM-DDTtt:mm:ssZ"), xs("America/Los_Angeles")}, xdt(time.Date(1977, 06, 23, 8, 34, 0, 123400000, la))},
		{"parse_datetime", dmy, []types.XValue{xs("1977-06-23 15:34"), xs("YYYY-MM-DD tt:mm"), xs("America/Los_Angeles")}, xdt(time.Date(1977, 06, 23, 15, 34, 0, 0, la))},
		{"parse_datetime", dmy, []types.XValue{xs("1977-06-23 03:34 pm"), xs("YYYY-MM-DD tt:mm aa"), xs("America/Los_Angeles")}, xdt(time.Date(1977, 06, 23, 15, 34, 0, 0, la))},
		{"parse_datetime", dmy, []types.XValue{xs("1977-06-23 03:34 PM"), xs("YYYY-MM-DD tt:mm AA"), xs("America/Los_Angeles")}, xdt(time.Date(1977, 06, 23, 15, 34, 0, 0, la))},
		{"parse_datetime", dmy, []types.XValue{xs("1977-06-23 15:34"), xs("ttttttttt")}, ERROR},                // invalid format
		{"parse_datetime", dmy, []types.XValue{xs("1977-06-23 15:34"), xs("YYYY-MM-DD"), xs("Cuenca")}, ERROR}, // invalid timezone
		{"parse_datetime", dmy, []types.XValue{xs("abcd"), xs("YYYY-MM-DD")}, ERROR},                           // unparseable date
		{"parse_datetime", dmy, []types.XValue{ERROR, xs("YYYY-MM-DD")}, ERROR},
		{"parse_datetime", dmy, []types.XValue{xs("1977-06-23 15:34"), ERROR}, ERROR},
		{"parse_datetime", dmy, []types.XValue{xs("1977-06-23 15:34"), xs("YYYY-MM-DD"), ERROR}, ERROR},
		{"parse_datetime", dmy, []types.XValue{}, ERROR},

		{"parse_json", dmy, []types.XValue{xs(`"hello"`)}, xs(`hello`)},
		{"parse_json", dmy, []types.XValue{ERROR}, ERROR},

		{"percent", dmy, []types.XValue{xs(".54")}, xs("54%")},
		{"percent", dmy, []types.XValue{xs("1.246")}, xs("125%")},
		{"percent", dmy, []types.XValue{xs("")}, ERROR},
		{"percent", dmy, []types.XValue{}, ERROR},

		{"rand", dmy, []types.XValue{}, xn("0.3849275689214193274523267973563633859157562255859375")},
		{"rand", dmy, []types.XValue{}, xn("0.607552015674623913099594574305228888988494873046875")},

		{"rand_between", dmy, []types.XValue{xn("1"), xn("10")}, xn("5")},
		{"rand_between", dmy, []types.XValue{xn("1"), xn("10")}, xn("10")},

		{"read_chars", dmy, []types.XValue{xs("123456")}, xs("1 2 3 , 4 5 6")},
		{"read_chars", dmy, []types.XValue{xs("abcd")}, xs("a b c d")},
		{"read_chars", dmy, []types.XValue{xs("12345678")}, xs("1 2 3 4 , 5 6 7 8")},
		{"read_chars", dmy, []types.XValue{xs("12")}, xs("1 , 2")},
		{"read_chars", dmy, []types.XValue{}, ERROR},

		{"regex_match", dmy, []types.XValue{xs("zAbc"), xs(`a\w`)}, xs(`Ab`)},
		{"regex_match", dmy, []types.XValue{xs("<html>"), xs(`<(\w+)>`), xn("1")}, xs(`html`)},
		{"regex_match", dmy, []types.XValue{xs("<html>"), xs(`<(\w+)>`), xn("2")}, ERROR},

		{"remove_first_word", dmy, []types.XValue{xs("hello World")}, xs("World")},
		{"remove_first_word", dmy, []types.XValue{xs("hello")}, xs("")},
		{"remove_first_word", dmy, []types.XValue{xs("😁 hello")}, xs("hello")},
		{"remove_first_word", dmy, []types.XValue{xs("Hi there. I'm a flow!")}, xs("there. I'm a flow!")},
		{"remove_first_word", dmy, []types.XValue{xs("")}, xs("")},
		{"remove_first_word", dmy, []types.XValue{}, ERROR},

		{"repeat", dmy, []types.XValue{xs("hi"), xs("2")}, xs("hihi")},
		{"repeat", dmy, []types.XValue{xs("  "), xs("2")}, xs("    ")},
		{"repeat", dmy, []types.XValue{xs(""), xi(4)}, xs("")},
		{"repeat", dmy, []types.XValue{xs("😁"), xs("2")}, xs("😁😁")},
		{"repeat", dmy, []types.XValue{xs("hi"), xs("0")}, xs("")},
		{"repeat", dmy, []types.XValue{xs("hi"), xs("-1")}, ERROR},
		{"repeat", dmy, []types.XValue{xs("hello"), nil}, ERROR},
		{"repeat", dmy, []types.XValue{}, ERROR},

		{"replace", dmy, []types.XValue{xs("hi ho"), xs("hi"), xs("bye")}, xs("bye ho")},
		{"replace", dmy, []types.XValue{xs("foo bar "), xs(" "), xs(".")}, xs("foo.bar.")},
		{"replace", dmy, []types.XValue{xs("foo 😁 bar "), xs("😁"), xs("😂")}, xs("foo 😂 bar ")},
		{"replace", dmy, []types.XValue{xs("foo bar"), xs("zap"), xs("zog")}, xs("foo bar")},
		{"replace", dmy, []types.XValue{nil, xs("foo bar"), xs("foo")}, xs("")},
		{"replace", dmy, []types.XValue{xs("foo bar"), nil, xs("foo")}, xs("fooffooofooofoo foobfooafoorfoo")},
		{"replace", dmy, []types.XValue{xs("foo bar"), xs("foo"), nil}, xs(" bar")},
		{"replace", dmy, []types.XValue{ERROR, xs("hi"), xs("bye")}, ERROR},
		{"replace", dmy, []types.XValue{xs("hi ho"), ERROR, xs("bye")}, ERROR},
		{"replace", dmy, []types.XValue{xs("hi ho"), xs("bye"), ERROR}, ERROR},
		{"replace", dmy, []types.XValue{}, ERROR},

		{"replace_time", dmy, []types.XValue{xdt(time.Date(1977, 06, 23, 15, 34, 0, 0, la)), xt(utils.NewTimeOfDay(10, 30, 0, 0))}, xdt(time.Date(1977, 06, 23, 10, 30, 0, 0, la))},
		{"replace_time", dmy, []types.XValue{xdt(time.Date(1977, 06, 23, 15, 34, 0, 0, la)), ERROR}, ERROR},
		{"replace_time", dmy, []types.XValue{ERROR, xt(utils.NewTimeOfDay(10, 30, 0, 0))}, ERROR},

		{"right", dmy, []types.XValue{xs("hello"), xs("2")}, xs("lo")},
		{"right", dmy, []types.XValue{xs("  HELLO "), xs("2")}, xs("O ")},
		{"right", dmy, []types.XValue{xs("hi"), xi(4)}, xs("hi")},
		{"right", dmy, []types.XValue{xs("hi"), xs("0")}, xs("")},
		{"right", dmy, []types.XValue{xs("ho😁hi"), xs("4")}, xs("o😁hi")},
		{"right", dmy, []types.XValue{nil, xs("2")}, xs("")},
		{"right", dmy, []types.XValue{xs("hello"), nil}, ERROR},
		{"right", dmy, []types.XValue{xs("hello"), xi(-1)}, ERROR},
		{"right", dmy, []types.XValue{ERROR, xi(3)}, ERROR},
		{"right", dmy, []types.XValue{xs("hello"), ERROR}, ERROR},
		{"right", dmy, []types.XValue{}, ERROR},

		{"round", dmy, []types.XValue{xs("10.5"), xs("0")}, xi(11)},
		{"round", dmy, []types.XValue{xs("10.5"), xs("1")}, xn("10.5")},
		{"round", dmy, []types.XValue{xs("10.51"), xs("1")}, xn("10.5")},
		{"round", dmy, []types.XValue{xs("10.56"), xs("1")}, xn("10.6")},
		{"round", dmy, []types.XValue{xs("12.56"), xs("-1")}, xi(10)},
		{"round", dmy, []types.XValue{xs("10.5")}, xn("11")},
		{"round", dmy, []types.XValue{xs("not_num"), xs("1")}, ERROR},
		{"round", dmy, []types.XValue{xs("10.5"), xs("not_num")}, ERROR},
		{"round", dmy, []types.XValue{xs("10.5"), xs("1"), xs("30")}, ERROR},

		{"round_down", dmy, []types.XValue{xs("10")}, xi(10)},
		{"round_down", dmy, []types.XValue{xs("10.5")}, xi(10)},
		{"round_down", dmy, []types.XValue{xs("10.7")}, xi(10)},
		{"round_down", dmy, []types.XValue{xs("not_num")}, ERROR},
		{"round_down", dmy, []types.XValue{}, ERROR},

		{"round_up", dmy, []types.XValue{xs("10")}, xi(10)},
		{"round_up", dmy, []types.XValue{xs("10.5")}, xi(11)},
		{"round_up", dmy, []types.XValue{xs("10.2")}, xi(11)},
		{"round_up", dmy, []types.XValue{xs("not_num")}, ERROR},
		{"round_up", dmy, []types.XValue{}, ERROR},

		{"split", dmy, []types.XValue{xs("1,2,3"), xs(",")}, types.NewXArray(xs("1"), xs("2"), xs("3"))},
		{"split", dmy, []types.XValue{xs("1,2,3"), xs(".")}, types.NewXArray(xs("1,2,3"))},
		{"split", dmy, []types.XValue{xs("1,2,3"), nil}, types.NewXArray(xs("1,2,3"))},
		{"split", dmy, []types.XValue{ERROR, xs(",")}, ERROR},
		{"split", dmy, []types.XValue{xs("1,2,3"), ERROR}, ERROR},
		{"split", dmy, []types.XValue{}, ERROR},

		{"text", dmy, []types.XValue{xs("abc")}, xs("abc")},
		{"text", dmy, []types.XValue{xi(123)}, xs("123")},
		{"text", dmy, []types.XValue{ERROR}, ERROR},
		{"text", dmy, []types.XValue{}, ERROR},

		{"text_compare", dmy, []types.XValue{xs("abc"), xs("abc")}, xi(0)},
		{"text_compare", dmy, []types.XValue{xs("abc"), xs("def")}, xi(-1)},
		{"text_compare", dmy, []types.XValue{xs("def"), xs("abc")}, xi(1)},
		{"text_compare", dmy, []types.XValue{xs("abc"), types.NewXErrorf("error")}, ERROR},
		{"text_compare", dmy, []types.XValue{}, ERROR},

		{"time", dmy, []types.XValue{xs("10:30")}, xt(utils.NewTimeOfDay(10, 30, 0, 0))},
		{"time", dmy, []types.XValue{ERROR}, ERROR},

		{"time_from_parts", dmy, []types.XValue{xi(14), xi(40), xi(15)}, xt(utils.NewTimeOfDay(14, 40, 15, 0))},
		{"time_from_parts", dmy, []types.XValue{xi(25), xi(40), xi(15)}, ERROR},
		{"time_from_parts", dmy, []types.XValue{xi(14), xi(61), xi(15)}, ERROR},
		{"time_from_parts", dmy, []types.XValue{xi(14), xi(40), xi(61)}, ERROR},

		{"title", dmy, []types.XValue{xs("hello world")}, xs("Hello World")},
		{"title", dmy, []types.XValue{xs("HELLO WORLD")}, xs("Hello World")},
		{"title", dmy, []types.XValue{xs("")}, xs("")},
		{"title", dmy, []types.XValue{nil}, xs("")},
		{"title", dmy, []types.XValue{}, ERROR},

		{"today", dmy, []types.XValue{}, xd(utils.NewDate(2018, 4, 11))},
		{"today", dmy, []types.XValue{ERROR}, ERROR},

		{"tz", dmy, []types.XValue{xs("01-12-2017")}, xs("UTC")},
		{"tz", mdy, []types.XValue{xs("01-12-2017")}, xs("America/Los_Angeles")},
		{"tz", dmy, []types.XValue{xs("01-12-2017 10:15:33pm")}, xs("UTC")},
		{"tz", dmy, []types.XValue{xs("xxx")}, ERROR},
		{"tz", dmy, []types.XValue{}, ERROR},

		{"tz_offset", dmy, []types.XValue{xs("01-12-2017")}, xs("+0000")},
		{"tz_offset", mdy, []types.XValue{xs("01-12-2017")}, xs("-0800")},
		{"tz_offset", dmy, []types.XValue{xs("01-12-2017 10:15:33pm")}, xs("+0000")},
		{"tz_offset", dmy, []types.XValue{xs("xxx")}, ERROR},
		{"tz_offset", dmy, []types.XValue{}, ERROR},

		{"upper", dmy, []types.XValue{xs("HEllo")}, xs("HELLO")},
		{"upper", dmy, []types.XValue{xs("  HELLO  world")}, xs("  HELLO  WORLD")},
		{"upper", dmy, []types.XValue{xs("ß")}, xs("ß")},
		{"upper", dmy, []types.XValue{xs("")}, xs("")},
		{"upper", dmy, []types.XValue{}, ERROR},

		{"urn_parts", dmy, []types.XValue{xs("tel:+593979012345")}, types.NewXDict(map[string]types.XValue{
			"scheme":  xs("tel"),
			"path":    xs("+593979012345"),
			"display": types.XTextEmpty,
		})},
		{"urn_parts", dmy, []types.XValue{xs("twitterid:23454556#bobby")}, types.NewXDict(map[string]types.XValue{
			"scheme":  xs("twitterid"),
			"path":    xs("23454556"),
			"display": xs("bobby"),
		})},
		{"urn_parts", dmy, []types.XValue{xs("not_a_urn")}, types.NewXDict(map[string]types.XValue{
			"scheme":  types.XTextEmpty,
			"path":    xs("not_a_urn"),
			"display": types.XTextEmpty,
		})},
		{"urn_parts", dmy, []types.XValue{ERROR}, ERROR},
		{"urn_parts", dmy, []types.XValue{}, ERROR},

		{"word", dmy, []types.XValue{xs("hello World"), xn("1.5")}, xs("World")},
		{"word", dmy, []types.XValue{xs(""), xi(0)}, ERROR},
		{"word", dmy, []types.XValue{xs("cat dog bee"), xi(-1)}, xs("bee")},
		{"word", dmy, []types.XValue{xs("😁 hello World"), xi(0)}, xs("😁")},
		{"word", dmy, []types.XValue{xs(" hello World"), xi(2)}, ERROR},
		{"word", dmy, []types.XValue{xs("hello World"), nil}, ERROR},
		{"word", dmy, []types.XValue{}, ERROR},

		{"word_slice", dmy, []types.XValue{xs("hello-world from mars"), xi(0), xi(2)}, xs("hello world")},
		{"word_slice", dmy, []types.XValue{xs("hello-world from mars"), xi(2)}, xs("from mars")},
		{"word_slice", dmy, []types.XValue{xs("hello-world from mars"), xi(10)}, xs("")},
		{"word_slice", dmy, []types.XValue{xs("hello-world from mars"), xi(3), xi(10)}, xs("mars")},
		{"word_slice", dmy, []types.XValue{xs("hello-world from mars"), xi(-1), xi(2)}, ERROR},
		{"word_slice", dmy, []types.XValue{xs("hello-world from mars"), xi(3), xi(1)}, ERROR},
		{"word_slice", dmy, []types.XValue{xs("hello-world from mars"), xs("x"), xi(3)}, ERROR},
		{"word_slice", dmy, []types.XValue{xs("hello-world from mars"), xi(3), xs("x")}, ERROR},
		{"word_slice", dmy, []types.XValue{xs("hello-world from mars"), ERROR, xi(2)}, ERROR},
		{"word_slice", dmy, []types.XValue{ERROR, xi(0), xi(2)}, ERROR},
		{"word_slice", dmy, []types.XValue{ERROR}, ERROR},

		{"word_count", dmy, []types.XValue{xs("hello World")}, xi(2)},
		{"word_count", dmy, []types.XValue{xs("hello")}, xi(1)},
		{"word_count", dmy, []types.XValue{xs("")}, xi(0)},
		{"word_count", dmy, []types.XValue{xs("😁😁")}, xi(2)},
		{"word_count", dmy, []types.XValue{}, ERROR},

		{"weekday", dmy, []types.XValue{xs("01-12-2017")}, xi(5)},
		{"weekday", mdy, []types.XValue{xs("12-01-2017")}, xi(5)},
		{"weekday", dmy, []types.XValue{xs("01-12-2017 10:15pm")}, xi(5)},
		{"weekday", dmy, []types.XValue{xs("xxx")}, ERROR},
		{"weekday", dmy, []types.XValue{}, ERROR},

		{"url_encode", dmy, []types.XValue{xs(`hi-% ?/`)}, xs(`hi-%25%20%3F%2F`)},
		{"url_encode", dmy, []types.XValue{ERROR}, ERROR},
		{"url_encode", dmy, []types.XValue{}, ERROR},
	}

	defer utils.SetRand(utils.DefaultRand)
	defer utils.SetTimeSource(utils.DefaultTimeSource)

	utils.SetRand(utils.NewSeededRand(123456))
	utils.SetTimeSource(utils.NewFixedTimeSource(time.Date(2018, 4, 11, 13, 24, 30, 123456000, time.UTC)))

	for _, test := range funcTests {
		xFunc, exists := functions.XFUNCTIONS[test.name]
		require.True(t, exists, "no such registered function: %s", test.name)

		result := xFunc(test.env, test.args...)

		defer func() {
			if r := recover(); r != nil {
				t.Errorf("panic running function %s(%#v): %#v", test.name, test.args, r)
			}
		}()

		// don't check error equality - just check that we got an error if we expected one
		if test.expected == ERROR {
			assert.True(t, types.IsXError(result), "expecting error, got %T{%s} for function %s(%T{%s})", result, result, test.name, test.args, test.args)
		} else {
			if !types.Equals(test.env, result, test.expected) {
				assert.Fail(t, "", "unexpected value, expected %T{%s}, got %T{%s} for function %s(%T{%s})", test.expected, test.expected, result, result, test.name, test.args, test.args)
			}
		}
	}
}

func TestFormatDecimal(t *testing.T) {
	fmtTests := []struct {
		input       decimal.Decimal
		format      *utils.NumberFormat
		places      int
		groupDigits bool
		expected    string
	}{
		{decimal.RequireFromString("1234"), utils.DefaultNumberFormat, 2, true, "1,234.00"},
		{decimal.RequireFromString("1234"), utils.DefaultNumberFormat, 0, false, "1234"},
		{decimal.RequireFromString("1234.567"), utils.DefaultNumberFormat, 2, true, "1,234.57"},
		{decimal.RequireFromString("1234.567"), utils.DefaultNumberFormat, 2, false, "1234.57"},
		{decimal.RequireFromString("1234.567"), &utils.NumberFormat{DecimalSymbol: ",", DigitGroupingSymbol: "."}, 2, true, "1.234,57"},
	}

	for _, test := range fmtTests {
		val := functions.FormatDecimal(test.input, test.format, test.places, test.groupDigits)

		assert.Equal(t, test.expected, val, "format decimal failed for input '%s'", test.input)
	}
}<|MERGE_RESOLUTION|>--- conflicted
+++ resolved
@@ -167,42 +167,17 @@
 		{"extract", dmy, []types.XValue{types.NewXDict(map[string]types.XValue{"foo": xs("hello")}), xs("foo")}, xs("hello")},
 		{"extract", dmy, []types.XValue{types.NewXDict(map[string]types.XValue{"foo": xs("hello")}), xs("bar")}, nil},
 		{
-			"map_extract",
+			"extract",
 			dmy,
 			[]types.XValue{
-<<<<<<< HEAD
-				types.NewXArray(types.NewXDict(map[string]types.XValue{"foo": xs("hello")})),
-				xs("foo"),
-			},
-			types.NewXArray(xs("hello")),
-		},
-		{
-			"map_extract",
-			dmy,
-			[]types.XValue{
-				types.NewXArray(types.NewXDict(map[string]types.XValue{"foo": xs("hello")})),
-				xs("bar"),
-			},
-			ERROR,
-		},
-		{
-			"map_extract",
-			dmy,
-			[]types.XValue{
-				types.NewXArray(
-					types.NewXDict(map[string]types.XValue{"a": xi(123), "b": xs("xyz"), "c": types.XBooleanTrue}),
-					types.NewXDict(map[string]types.XValue{"a": xi(345), "b": xs("zyx"), "c": types.XBooleanFalse}),
-				),
-=======
 				types.NewXDict(map[string]types.XValue{"a": xi(123), "b": xs("xyz"), "c": types.XBooleanTrue}),
->>>>>>> b3ee1df1
 				xs("a"),
 				xs("c"),
 			},
 			types.NewXDict(map[string]types.XValue{"a": xi(123), "c": types.XBooleanTrue}),
 		},
 		{
-			"map_extract",
+			"extract",
 			dmy,
 			[]types.XValue{
 				types.NewXDict(map[string]types.XValue{"a": xi(123), "b": xs("xyz"), "c": types.XBooleanTrue}),
@@ -211,7 +186,7 @@
 			},
 			types.NewXDict(map[string]types.XValue{"a": xi(123), "d": nil}),
 		},
-		{"map_extract", dmy, []types.XValue{}, ERROR},
+		{"extract", dmy, []types.XValue{}, ERROR},
 
 		{"epoch", dmy, []types.XValue{xdt(time.Date(2017, 6, 12, 16, 56, 59, 0, time.UTC))}, xn("1497286619")},
 		{"epoch", dmy, []types.XValue{ERROR}, ERROR},
