--- conflicted
+++ resolved
@@ -12,191 +12,6 @@
 	replace string
 }
 
-<<<<<<< HEAD
-// ContextTopLevels are the allowed top-level identifiers in legacy expressions, i.e. @contact.bar is valid but @foo.bar isn't
-var ContextTopLevels = []string{"channel", "child", "contact", "date", "extra", "flow", "parent", "step"}
-
-type varMapper struct {
-	// subitems that should be replaced completely with the given strings
-	substitutions map[string]interface{}
-
-	// base for fixed subitems, e.g. "contact"
-	base string
-
-	// recognized fixed subitems, e.g. "name" or "uuid"
-	baseVars map[string]interface{}
-
-	// field to add to root, e.g. "value"
-	baseRootField string
-
-	// nesting for arbitrary subitems, e.g. contact fields or run results
-	arbitraryNesting string
-
-	arbitrarySubstitutions map[string]interface{}
-
-	// or move arbitrary subitems to new base
-	arbitraryBase string
-
-	// mapper for each arbitrary item
-	arbitraryVars map[string]interface{}
-
-	// field to add to root of each arbitrary item, e.g. "value"
-	arbitraryRootField string
-}
-
-// returns a copy of this mapper with a prefix applied to the previous base
-func (v *varMapper) rebase(prefix string) *varMapper {
-	var newBase string
-	if prefix != "" {
-		newBase = fmt.Sprintf("%s.%s", prefix, v.base)
-	} else {
-		newBase = v.base
-	}
-	return &varMapper{
-		substitutions:          v.substitutions,
-		base:                   newBase,
-		baseVars:               v.baseVars,
-		baseRootField:          v.baseRootField,
-		arbitraryNesting:       v.arbitraryNesting,
-		arbitrarySubstitutions: v.arbitrarySubstitutions,
-		arbitraryVars:          v.arbitraryVars,
-		arbitraryBase:          v.arbitraryBase,
-		arbitraryRootField:     v.arbitraryRootField,
-	}
-}
-
-// Resolve resolves the given key to a mapped expression
-func (v *varMapper) Resolve(key string) interface{} {
-	key = strings.ToLower(key)
-
-	// is this a complete substitution?
-	if substitute, ok := v.substitutions[key]; ok {
-		asFunction, isFunction := substitute.(func(string) string)
-		if isFunction {
-			return asFunction(v.base)
-		}
-
-		return substitute
-	}
-
-	newPath := make([]string, 0, 1)
-
-	if v.base != "" {
-		newPath = append(newPath, v.base)
-	}
-
-	// is it a fixed base item?
-	value, ok := v.baseVars[key]
-	if ok {
-		// subitem may be a mapper itself
-		asVarMapper, isVarMapper := value.(*varMapper)
-		if isVarMapper {
-			if len(newPath) > 0 {
-				return asVarMapper.rebase(flattenPath(newPath))
-			}
-			return asVarMapper
-		}
-
-		asArrayMapper, isArrayMapper := value.(*arrayMapper)
-		if isArrayMapper {
-			if len(newPath) > 0 {
-				return asArrayMapper.rebase(flattenPath(newPath))
-			}
-			return asArrayMapper
-		}
-
-		asExtraMapper, isExtraMapper := value.(*extraMapper)
-		if isExtraMapper {
-			return asExtraMapper
-		}
-
-		// or a simple string in which case we add to the end of the path and return that
-		newPath = append(newPath, value.(string))
-		return flattenPath(newPath)
-	}
-
-	// then it must be an arbitrary item
-	if v.arbitraryNesting != "" {
-		newPath = append(newPath, v.arbitraryNesting)
-	} else if v.arbitraryBase != "" {
-		newPath = []string{v.arbitraryBase}
-	}
-
-	newPath = append(newPath, key)
-
-	if v.arbitraryVars != nil {
-		return &varMapper{
-			substitutions: v.arbitrarySubstitutions,
-			base:          flattenPath(newPath),
-			baseVars:      v.arbitraryVars,
-			baseRootField: v.arbitraryRootField,
-		}
-	}
-
-	return flattenPath(newPath)
-}
-
-func flattenPath(parts []string) string {
-	path := &strings.Builder{}
-	path.WriteString(parts[0])
-
-	for _, part := range parts[1:] {
-		// Legacy expressions allowed things like @flow.2factor because the identifier was "flow.2factor" and
-		// we only required that that whole thing start with a letter. New expressions require that both "flow"
-		// and "2factor" be valid by themselves.
-		firstChar, _ := utf8.DecodeRuneInString(part)
-		isValidIdentifier := unicode.IsLetter(firstChar)
-
-		if isValidIdentifier {
-			path.WriteString(fmt.Sprintf(".%s", part))
-		} else {
-			path.WriteString(fmt.Sprintf("[\"%s\"]", part))
-		}
-	}
-	return path.String()
-}
-
-func (v *varMapper) String() string {
-	sub, exists := v.substitutions["__default__"]
-	if exists {
-		asString, isString := sub.(string)
-		if isString {
-			return asString
-		}
-
-		asFunction, isFunction := sub.(func(string) string)
-		if isFunction {
-			return asFunction(v.base)
-		}
-	}
-
-	if v.baseRootField != "" {
-		return fmt.Sprintf("%s.%s", v.base, v.baseRootField)
-	}
-
-	return v.base
-}
-
-var _ Resolvable = (*varMapper)(nil)
-
-type arrayMapper struct {
-	varMapper
-
-	substitutionFunc func(index string) string
-}
-
-// returns a copy of this mapper with a prefix applied to the previous base
-func (v *arrayMapper) rebase(prefix string) *arrayMapper {
-	var newBase string
-	if prefix != "" {
-		newBase = fmt.Sprintf("%s.%s", prefix, v.base)
-	} else {
-		newBase = v.base
-	}
-	return &arrayMapper{
-		varMapper:        varMapper{base: newBase},
-		substitutionFunc: v.substitutionFunc,
-=======
 var mappings []mapping
 
 func init() {
@@ -209,11 +24,11 @@
 	var re = regexp.MustCompile
 
 	mappings = []mapping{
-		{re(`^(?:(?:flow|step)\.)?((?:parent|child)\.)?contact$`), `${1}contact`},
+		{re(`^(?:(?:flow|step)\.)?((?:parent|child)\.)?contact$`), `${1}contact.display`},
 		{re(`^(?:(?:flow|step)\.)?((?:parent|child)\.)?contact\.uuid$`), `${1}contact.uuid`},
 		{re(`^(?:(?:flow|step)\.)?((?:parent|child)\.)?contact\.id$`), `${1}contact.id`},
 		{re(`^(?:(?:flow|step)\.)?((?:parent|child)\.)?contact\.name$`), `${1}contact.name`},
-		{re(`^(?:(?:flow|step)\.)?((?:parent|child)\.)?contact\.first_name$`), `${1}contact.first_name`},
+		{re(`^(?:(?:flow|step)\.)?((?:parent|child)\.)?contact\.first_name$`), `word(${1}contact.name, 0)`},
 		{re(`^(?:(?:flow|step)\.)?((?:parent|child)\.)?contact\.created_on$`), `${1}contact.created_on`},
 		{re(`^(?:(?:flow|step)\.)?((?:parent|child)\.)?contact\.language$`), `${1}contact.language`},
 		{re(`^(?:(?:flow|step)\.)?((?:parent|child)\.)?contact\.groups$`), `join(${1}contact.groups, ",")`},
@@ -225,20 +40,19 @@
 		{re(`^(?:(?:flow|step)\.)?((?:parent|child)\.)?contact\.(\w+)$`), `${1}fields.$2`},
 
 		{re(`^flow$`), `results`},
-		{re(`^flow\.(\w+)$`), `results.$1`},
-		{re(`^flow\.(\w+)\.value$`), `results.$1.value`},
-		{re(`^flow\.(\w+)\.category$`), `results.$1.category_localized`},
-		{re(`^flow\.(\w+)\.text$`), `results.$1.input`},
-		{re(`^flow\.(\w+)\.time$`), `results.$1.created_on`},
+		{re(`^flow\.(\w+)(\.value)?$`), `results.$1.value`},
+		{re(`^flow\.(\w+)\.category$`), `run.results.$1.category_localized`},
+		{re(`^flow\.(\w+)\.text$`), `run.results.$1.input`},
+		{re(`^flow\.(\w+)\.time$`), `run.results.$1.created_on`},
 
-		{re(`^child\.(\w+)$`), `child.results.$1`},
-		{re(`^child\.(\w+)\.value$`), `child.results.$1.value`},
+		{re(`^child$`), `child.results`},
+		{re(`^child\.(\w+)(\.value)?$`), `child.results.$1.value`},
 		{re(`^child\.(\w+)\.category$`), `child.results.$1.category_localized`},
 		{re(`^child\.(\w+)\.text$`), `child.results.$1.input`},
 		{re(`^child\.(\w+)\.time$`), `child.results.$1.created_on`},
 
-		{re(`^(?:parent|extra\.flow)\.(\w+)$`), `parent.results.$1`},
-		{re(`^(?:parent|extra\.flow)\.(\w+)\.value$`), `parent.results.$1.value`},
+		{re(`^(?:parent|extra\.flow)$`), `parent.results`},
+		{re(`^(?:parent|extra\.flow)\.(\w+)(\.value)?$`), `parent.results.$1.value`},
 		{re(`^(?:parent|extra\.flow)\.(\w+)\.category$`), `parent.results.$1.category_localized`},
 		{re(`^(?:parent|extra\.flow)\.(\w+)\.text$`), `parent.results.$1.input`},
 		{re(`^(?:parent|extra\.flow)\.(\w+)\.time$`), `parent.results.$1.created_on`},
@@ -260,7 +74,6 @@
 
 		{re(`^extra$`), `legacy_extra`},
 		{re(`^extra\.([\w\.]+)$`), `legacy_extra.${1}`},
->>>>>>> e01b6c06
 	}
 }
 
@@ -272,183 +85,14 @@
 		if mapping.pattern.MatchString(path) {
 			//fmt.Printf("context ref '%s' matched '%s'\n", path, mapping.pattern)
 
-<<<<<<< HEAD
-	path string
-}
-
-// Resolve resolves the given key to a new expression
-func (m *extraMapper) Resolve(key string) interface{} {
-	newPath := []string{}
-	if m.path != "" {
-		newPath = append(newPath, m.path)
-	}
-	newPath = append(newPath, key)
-
-	if m.path == "" && key == "flow" {
-		return &varMapper{
-			base: "parent.results",
-			arbitraryVars: map[string]interface{}{
-				"value":    "value",
-				"category": "category_localized",
-				"text":     "input",
-				"time":     "created_on",
-			},
-=======
 			return fixLookups(mapping.pattern.ReplaceAllString(path, mapping.replace))
->>>>>>> e01b6c06
 		}
 	}
 
 	return path
 }
 
-<<<<<<< HEAD
-func (m *extraMapper) String() string {
-	if m.path != "" {
-		return fmt.Sprintf("legacy_extra.%s", m.path)
-	}
-	return "legacy_extra"
-}
-
-func newContactMapper(prefix string) *varMapper {
-	contact := &varMapper{
-		base: "contact",
-		baseVars: map[string]interface{}{
-			"uuid":       "uuid",
-			"id":         "id",
-			"name":       "name",
-			"language":   "language",
-			"created_on": "created_on",
-		},
-		substitutions: map[string]interface{}{
-			"__default__": fmt.Sprintf("%scontact.display", prefix),
-			"first_name":  fmt.Sprintf("word(%scontact.name, 0)", prefix),
-			"groups":      fmt.Sprintf("join(%scontact.groups, \",\")", prefix),
-			"tel_e164":    "urn_parts(urns.tel).path",
-		},
-		arbitraryBase: prefix + "fields",
-	}
-
-	for scheme := range urns.ValidSchemes {
-		contact.substitutions[scheme] = &varMapper{
-			substitutions: map[string]interface{}{
-				"__default__": fmt.Sprintf("format_urn(%surns.%s)", prefix, scheme),
-				"display":     fmt.Sprintf("format_urn(%surns.%s)", prefix, scheme),
-				"scheme":      fmt.Sprintf("urn_parts(%surns.%s).scheme", prefix, scheme),
-				"path":        fmt.Sprintf("urn_parts(%surns.%s).path", prefix, scheme),
-				"urn":         fmt.Sprintf("%surns.%s", prefix, scheme),
-			},
-			base: fmt.Sprintf("urns.%s", scheme),
-		}
-	}
-	return contact
-}
-
-func newMigrationVars() map[string]interface{} {
-	contact := newContactMapper("")
-
-	parent := &varMapper{
-		base: "parent",
-		baseVars: map[string]interface{}{
-			"contact": newContactMapper("parent."),
-		},
-		arbitraryNesting: "results",
-		arbitraryVars: map[string]interface{}{
-			"value":    "value",
-			"category": "category_localized",
-			"text":     "input",
-			"time":     "created_on",
-		},
-		arbitraryRootField: "value",
-	}
-
-	resultValueShortcut := func(key string) func(path string) string {
-		return func(path string) string {
-			if strings.HasPrefix(path, "run.") {
-				path = path[4:]
-			}
-			return path + "." + key
-		}
-	}
-
-	return map[string]interface{}{
-		"contact": contact,
-		"flow": &varMapper{
-			substitutions: map[string]interface{}{
-				"contact": contact,
-			},
-			base: "run.results",
-			arbitrarySubstitutions: map[string]interface{}{
-				"__default__": resultValueShortcut("value"),
-				"value":       resultValueShortcut("value"),
-				"category":    resultValueShortcut("category"),
-			},
-			arbitraryVars: map[string]interface{}{
-				"category": "category_localized",
-				"text":     "input",
-				"time":     "created_on",
-			},
-		},
-		"parent": parent,
-		"child": &varMapper{
-			base: "child",
-			baseVars: map[string]interface{}{
-				"contact": newContactMapper("child."),
-			},
-			arbitraryNesting: "results",
-			arbitraryVars: map[string]interface{}{
-				"value":    "value",
-				"category": "category_localized",
-				"text":     "input",
-				"time":     "created_on",
-			},
-			arbitraryRootField: "value",
-		},
-		"step": &varMapper{
-			substitutions: map[string]interface{}{
-				"contact":     contact,
-				"__default__": "format_input(input)",
-				"value":       "format_input(input)",
-				"attachments": &arrayMapper{
-					varMapper: varMapper{
-						substitutions: map[string]interface{}{
-							"__default__": `foreach(foreach(input.attachments, attachment_parts), extract, "url")`,
-						},
-					},
-					substitutionFunc: func(index string) string {
-						return fmt.Sprintf("attachment_parts(input.attachments[%s]).url", index)
-					},
-				},
-			},
-			base: "input",
-			baseVars: map[string]interface{}{
-				"text": "text",
-				"time": "created_on",
-			},
-		},
-		"channel": &varMapper{
-			substitutions: map[string]interface{}{
-				"__default__": "contact.channel.address",
-				"name":        "contact.channel.name",
-				"tel":         "contact.channel.address",
-				"tel_e164":    "contact.channel.address",
-			},
-		},
-		"date": &varMapper{
-			substitutions: map[string]interface{}{
-				"__default__": `now()`,
-				"now":         `now()`,
-				"today":       `format_date(today())`,
-				"tomorrow":    `format_date(datetime_add(now(), 1, "D"))`,
-				"yesterday":   `format_date(datetime_add(now(), -1, "D"))`,
-			},
-		},
-		"extra": &extraMapper{},
-	}
-}
-=======
 var numericLookupRegex = regexp.MustCompile(`\.\d+\w*`)
->>>>>>> e01b6c06
 
 // fixes property lookups
 //  .1 => ["1"]
