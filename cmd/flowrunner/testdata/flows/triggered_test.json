--- conflicted
+++ resolved
@@ -16,11 +16,7 @@
                         },
                         "type": "msg_created"
                     },
-<<<<<<< HEAD
-                    "step_uuid": "f3c83ed1-d623-40c9-aba3-055bff480b74"
-=======
                     "step_uuid": "40c152ee-c9ed-46ff-9c02-6222e1badc14"
->>>>>>> 6620392e
                 }
             ],
             "session": {
@@ -73,19 +69,11 @@
                                 ],
                                 "left_on": "2000-01-01T00:00:00.000000000-00:00",
                                 "node_uuid": "46d51f50-58de-49da-8d13-dadbf322685d",
-<<<<<<< HEAD
-                                "uuid": "f3c83ed1-d623-40c9-aba3-055bff480b74"
-                            }
-                        ],
-                        "status": "completed",
-                        "uuid": "34a7ba43-eacb-4ef7-bf82-a026dafa8de5"
-=======
                                 "uuid": "40c152ee-c9ed-46ff-9c02-6222e1badc14"
                             }
                         ],
                         "status": "completed",
                         "uuid": "08eba586-0bb1-47ab-8c15-15a7c0c5228d"
->>>>>>> 6620392e
                     }
                 ],
                 "status": "completed",
