package main

<<<<<<< HEAD
import "github.com/nyaruka/ezconf"

// Config is our top level config for our flowserver
type Config struct {
	Port             int    `help:"the port we will run on"`
	Static           string `help:""`
	AssetCacheSize   int64  `help:"the size of our asset cache"`
	AssetCachePrune  int    `help:"when to prune our asset cache"`
	AssetServerToken string `help:"the token to use when authentication to the asset server"`
	Version          string `help:"the version to use in request and response headers"`
}

// NewDefaultConfig returns our default configuration
func NewDefaultConfig() *Config {
	return &Config{
		Port:             8800,
		AssetCacheSize:   1000,
		AssetCachePrune:  100,
		AssetServerToken: "missing_temba_token",
		Version:          "Dev",
=======
import (
	"github.com/koding/multiconfig"
)

// Config is our top level configuration object
type Config struct {
	Port int `default:"8800" toml:"port"`

	Static string `default:""`

	AssetCacheSize   int64  `default:"1000"                toml:"asset_cache_size"`
	AssetCachePrune  int    `default:"100"                 toml:"asset_cache_prune"`
	AssetServerToken string `default:"missing_temba_token" toml:"asset_server_token"`

	Version string `default:"Dev"`
}

// NewConfigWithPath returns a new instance of Loader to read from the given configuration file using our config options
func NewConfigWithPath(path string) *multiconfig.DefaultLoader {
	loaders := []multiconfig.Loader{}

	loaders = append(loaders, &multiconfig.TagLoader{})
	loaders = append(loaders, &multiconfig.TOMLLoader{Path: path})
	loaders = append(loaders, &multiconfig.EnvironmentLoader{Prefix: "FLOWSERVER", CamelCase: true})
	loaders = append(loaders, &multiconfig.FlagLoader{EnvPrefix: "FLOWSERVER", CamelCase: true})
	loader := multiconfig.MultiLoader(loaders...)

	return &multiconfig.DefaultLoader{Loader: loader, Validator: multiconfig.MultiValidator(&multiconfig.RequiredValidator{})}
}

// NewTestConfig returns a new instance of our config initialized just from our defaults as defined above
func NewTestConfig() *Config {
	loader := &multiconfig.DefaultLoader{
		Loader:    multiconfig.MultiLoader(&multiconfig.TagLoader{}),
		Validator: multiconfig.MultiValidator(&multiconfig.RequiredValidator{}),
>>>>>>> 227a54a8
	}
}

<<<<<<< HEAD
// NewConfigWithPath returns a new instance of our config loaded from the path, environment and args
func NewConfigWithPath(path string) *Config {
	config := NewDefaultConfig()
	loader := ezconf.NewLoader(
		config,
		"flowserver", "flowserver - a self contained flow engine server",
		[]string{path},
	)
	loader.MustLoad()
=======
	config := &Config{}
	loader.Load(config)
>>>>>>> 227a54a8
	return config
}<|MERGE_RESOLUTION|>--- conflicted
+++ resolved
@@ -1,14 +1,13 @@
 package main
 
-<<<<<<< HEAD
 import "github.com/nyaruka/ezconf"
 
 // Config is our top level config for our flowserver
 type Config struct {
 	Port             int    `help:"the port we will run on"`
 	Static           string `help:""`
-	AssetCacheSize   int64  `help:"the size of our asset cache"`
-	AssetCachePrune  int    `help:"when to prune our asset cache"`
+	AssetCacheSize   int64  `help:"the maximum size of our asset cache"`
+	AssetCachePrune  int    `help:"the number of assets to prune when we reach our max size"`
 	AssetServerToken string `help:"the token to use when authentication to the asset server"`
 	Version          string `help:"the version to use in request and response headers"`
 }
@@ -21,47 +20,9 @@
 		AssetCachePrune:  100,
 		AssetServerToken: "missing_temba_token",
 		Version:          "Dev",
-=======
-import (
-	"github.com/koding/multiconfig"
-)
-
-// Config is our top level configuration object
-type Config struct {
-	Port int `default:"8800" toml:"port"`
-
-	Static string `default:""`
-
-	AssetCacheSize   int64  `default:"1000"                toml:"asset_cache_size"`
-	AssetCachePrune  int    `default:"100"                 toml:"asset_cache_prune"`
-	AssetServerToken string `default:"missing_temba_token" toml:"asset_server_token"`
-
-	Version string `default:"Dev"`
-}
-
-// NewConfigWithPath returns a new instance of Loader to read from the given configuration file using our config options
-func NewConfigWithPath(path string) *multiconfig.DefaultLoader {
-	loaders := []multiconfig.Loader{}
-
-	loaders = append(loaders, &multiconfig.TagLoader{})
-	loaders = append(loaders, &multiconfig.TOMLLoader{Path: path})
-	loaders = append(loaders, &multiconfig.EnvironmentLoader{Prefix: "FLOWSERVER", CamelCase: true})
-	loaders = append(loaders, &multiconfig.FlagLoader{EnvPrefix: "FLOWSERVER", CamelCase: true})
-	loader := multiconfig.MultiLoader(loaders...)
-
-	return &multiconfig.DefaultLoader{Loader: loader, Validator: multiconfig.MultiValidator(&multiconfig.RequiredValidator{})}
-}
-
-// NewTestConfig returns a new instance of our config initialized just from our defaults as defined above
-func NewTestConfig() *Config {
-	loader := &multiconfig.DefaultLoader{
-		Loader:    multiconfig.MultiLoader(&multiconfig.TagLoader{}),
-		Validator: multiconfig.MultiValidator(&multiconfig.RequiredValidator{}),
->>>>>>> 227a54a8
 	}
 }
 
-<<<<<<< HEAD
 // NewConfigWithPath returns a new instance of our config loaded from the path, environment and args
 func NewConfigWithPath(path string) *Config {
 	config := NewDefaultConfig()
@@ -71,9 +32,5 @@
 		[]string{path},
 	)
 	loader.MustLoad()
-=======
-	config := &Config{}
-	loader.Load(config)
->>>>>>> 227a54a8
 	return config
 }