package flows

import (
	"strings"

	"github.com/nyaruka/goflow/assets"
	"github.com/nyaruka/goflow/contactql"
	"github.com/nyaruka/goflow/excellent/types"
	"github.com/nyaruka/goflow/utils"

	"github.com/pkg/errors"
)

// Group represents a grouping of contacts. It can be static (contacts are added and removed manually through
// [actions](#action:add_contact_groups)) or dynamic (contacts are added automatically by a query). It renders as its name in a
// template, and has the following properties which can be accessed:
//
//  * `uuid` the UUID of the group
//  * `name` the name of the group
//
// Examples:
//
<<<<<<< HEAD
//   @(map_extract(contact.groups, "name")) -> [Testers, Males]
=======
//   @(foreach(contact.groups, extract, "name")) -> [Testers, Males]
>>>>>>> b3ee1df1
//   @(contact.groups[0].uuid) -> b7cf0d83-f1c9-411c-96fd-c511a4cfa86d
//   @(contact.groups[1].name) -> Males
//   @(json(contact.groups[1])) -> {"name":"Males","uuid":"4f1f98fc-27a7-4a69-bbdb-24744ba739a9"}
//
// @context group
type Group struct {
	assets.Group

	parsedQuery *contactql.ContactQuery
}

// NewGroup returns a new group object from the given group asset
func NewGroup(asset assets.Group) *Group {
	return &Group{Group: asset}
}

// Asset returns the underlying asset
func (g *Group) Asset() assets.Group { return g.Group }

// ParsedQuery returns the parsed query of a dynamic group (cached)
func (g *Group) ParsedQuery() (*contactql.ContactQuery, error) {
	if g.Query() != "" && g.parsedQuery == nil {
		var err error
		if g.parsedQuery, err = contactql.ParseQuery(g.Query()); err != nil {
			return nil, err
		}
	}
	return g.parsedQuery, nil
}

// IsDynamic returns whether this group is dynamic
func (g *Group) IsDynamic() bool { return g.Query() != "" }

// CheckDynamicMembership returns whether the given contact belongs in this dynamic group
func (g *Group) CheckDynamicMembership(env utils.Environment, contact *Contact) (bool, error) {
	if !g.IsDynamic() {
		return false, errors.Errorf("can't check membership on a non-dynamic group")
	}
	parsedQuery, err := g.ParsedQuery()
	if err != nil {
		return false, err
	}

	return contactql.EvaluateQuery(env, parsedQuery, contact)
}

// Reference returns a reference to this group
func (g *Group) Reference() *assets.GroupReference {
	if g == nil {
		return nil
	}
	return assets.NewGroupReference(g.UUID(), g.Name())
}

// Context returns a representation of this object for use in expressions
func (g *Group) Context(env utils.Environment) types.XValue {
	return types.NewXDict(map[string]types.XValue{
		"uuid": types.NewXText(string(g.UUID())),
		"name": types.NewXText(g.Name()),
	})
}

// GroupList defines a contact's list of groups
type GroupList struct {
	groups []*Group
}

// NewGroupList creates a new group list
func NewGroupList(groups []*Group) *GroupList {
	return &GroupList{groups: groups}
}

// NewGroupListFromAssets creates a new group list
func NewGroupListFromAssets(a SessionAssets, groupAssets []assets.Group) (*GroupList, error) {
	groups := make([]*Group, len(groupAssets))

	for g, asset := range groupAssets {
		group := a.Groups().Get(asset.UUID())
		if group == nil {
			return nil, errors.Errorf("no such group: %s", asset.UUID())
		}
		groups[g] = group
	}
	return &GroupList{groups: groups}, nil
}

// Clone returns a clone of this group list
func (l *GroupList) clone() *GroupList {
	groups := make([]*Group, len(l.groups))
	copy(groups, l.groups)
	return NewGroupList(groups)
}

// FindByUUID returns the group with the passed in UUID or nil if not found
func (l *GroupList) FindByUUID(uuid assets.GroupUUID) *Group {
	for _, group := range l.groups {
		if group.UUID() == uuid {
			return group
		}
	}
	return nil
}

// Add adds the given group to this group list
func (l *GroupList) Add(group *Group) bool {
	if l.FindByUUID(group.UUID()) == nil {
		l.groups = append(l.groups, group)
		return true
	}
	return false
}

// Remove removes the given group from this group list
func (l *GroupList) Remove(group *Group) bool {
	for g := range l.groups {
		if l.groups[g].UUID() == group.UUID() {
			l.groups = append(l.groups[:g], l.groups[g+1:]...)
			return true
		}
	}
	return false
}

// All returns all groups in this group list
func (l *GroupList) All() []*Group {
	return l.groups
}

// Count returns the number of groups in this group list
func (l *GroupList) Count() int {
	return len(l.groups)
}

// Context returns a representation of this object for use in expressions
func (l GroupList) Context(env utils.Environment) types.XValue {
	array := types.NewXArray()
	for _, group := range l.groups {
		array.Append(group.Context(env))
	}
	return array
}

// GroupAssets provides access to all group assets
type GroupAssets struct {
	all    []*Group
	byUUID map[assets.GroupUUID]*Group
}

// NewGroupAssets creates a new set of group assets
func NewGroupAssets(groups []assets.Group) *GroupAssets {
	s := &GroupAssets{
		all:    make([]*Group, len(groups)),
		byUUID: make(map[assets.GroupUUID]*Group, len(groups)),
	}
	for g, asset := range groups {
		group := NewGroup(asset)
		s.all[g] = group
		s.byUUID[group.UUID()] = group
	}
	return s
}

// All returns all the groups
func (s *GroupAssets) All() []*Group {
	return s.all
}

// Get returns the group with the given UUID
func (s *GroupAssets) Get(uuid assets.GroupUUID) *Group {
	return s.byUUID[uuid]
}

// FindByName looks for a group with the given name (case-insensitive)
func (s *GroupAssets) FindByName(name string) *Group {
	name = strings.ToLower(name)
	for _, group := range s.all {
		if strings.ToLower(group.Name()) == name {
			return group
		}
	}
	return nil
}<|MERGE_RESOLUTION|>--- conflicted
+++ resolved
@@ -20,11 +20,7 @@
 //
 // Examples:
 //
-<<<<<<< HEAD
-//   @(map_extract(contact.groups, "name")) -> [Testers, Males]
-=======
 //   @(foreach(contact.groups, extract, "name")) -> [Testers, Males]
->>>>>>> b3ee1df1
 //   @(contact.groups[0].uuid) -> b7cf0d83-f1c9-411c-96fd-c511a4cfa86d
 //   @(contact.groups[1].name) -> Males
 //   @(json(contact.groups[1])) -> {"name":"Males","uuid":"4f1f98fc-27a7-4a69-bbdb-24744ba739a9"}
